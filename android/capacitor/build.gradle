--- conflicted
+++ resolved
@@ -45,7 +45,7 @@
     testImplementation 'junit:junit:4.12'
     androidTestImplementation 'com.android.support.test:runner:1.0.1'
     androidTestImplementation 'com.android.support.test.espresso:espresso-core:3.0.1'
-<<<<<<< HEAD
+    implementation 'org.apache.cordova:framework:7.0.0'
 }
 
 def version = System.getenv("BINTRAY_PKG_VERSION")
@@ -181,8 +181,4 @@
     archives sourcesJar
 }
 
-*/
-=======
-    implementation 'org.apache.cordova:framework:7.0.0'
-}
->>>>>>> 3f39d337
+*/