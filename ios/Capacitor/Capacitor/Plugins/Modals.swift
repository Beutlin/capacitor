--- conflicted
+++ resolved
@@ -122,53 +122,4 @@
     
     return controller
   }
-<<<<<<< HEAD
-  
-  @objc func showSharing(_ call: CAPPluginCall) {
-    var items = [Any]()
-    
-    if let message = call.options["message"] as? String {
-      items.append(message)
-    }
-    
-    if let url = call.options["url"] as? String {
-      let urlObj = URL(string: url)
-      items.append(urlObj!)
-    }
-    
-    let subject = call.getString("subject")
-    
-    if items.count == 0 {
-      call.error("Must provide at least url or message")
-      return
-    }
-    
-    DispatchQueue.main.async {
-      let actionController = UIActivityViewController(activityItems: items, applicationActivities: nil)
-      
-      if subject != nil {
-        // https://stackoverflow.com/questions/17020288/how-to-set-a-mail-subject-in-uiactivityviewcontroller
-        actionController.setValue(subject, forKey: "subject")
-      }
-      
-      actionController.completionWithItemsHandler = { (activityType, completed, _ returnedItems, activityError) in
-        if activityError != nil {
-          call.error("Error sharing item", activityError)
-          return
-        }
-        
-        // TODO: Support returnedItems
-        
-        call.success([
-          "completed": completed,
-          "activityType": activityType?.rawValue ?? ""
-        ])
-      }
-      self.setCenteredPopover(actionController)
-      
-      self.bridge.viewController.present(actionController, animated: true, completion: nil)
-    }
-  }
-=======
->>>>>>> 06f86f92
 }